cmake_minimum_required(VERSION 3.14.0)
project(tracking_control)

# set(CMAKE_CXX_CLANG_TIDY "clang-tidy;--header-filter=^${sourceDir}/include")
find_package(Eigen3 REQUIRED)
find_package(fmt REQUIRED)

find_package(catkin REQUIRED COMPONENTS roscpp tf2_eigen geometry_msgs std_msgs std_srvs)

catkin_package()

include_directories(
  include
  ${catkin_INCLUDE_DIRS}
)

add_library(tracking_control_client src/tracking_control_client.cpp)
add_library(utils src/utils.cpp)
target_compile_features(tracking_control_client PUBLIC cxx_std_17)
target_include_directories(tracking_control_client
                           PUBLIC include ${catkin_INCLUDE_DIRS})
target_link_libraries(tracking_control_client PUBLIC Eigen3::Eigen fmt::fmt
                                                     ${catkin_LIBRARIES})

add_executable(tracking_control_node src/tracking_control_node.cpp)
<<<<<<< HEAD
add_executable(set_home_node src/set_home_node.cpp)

target_link_libraries(tracking_control_node PRIVATE tracking_control_client ${catkin_LIBRARIES})
target_link_libraries(set_home_node ${catkin_LIBRARIES})

add_dependencies(tracking_control_node ${${PROJECT_NAME}_EXPORTED_TARGETS} ${catkin_EXPORTED_TARGETS})
add_dependencies(set_home_node ${${PROJECT_NAME}_EXPORTED_TARGETS} ${catkin_EXPORTED_TARGETS})
=======


target_link_libraries(tracking_control_node PRIVATE tracking_control_client utils ${catkin_LIBRARIES})


add_dependencies(tracking_control_node ${${PROJECT_NAME}_EXPORTED_TARGETS} ${catkin_EXPORTED_TARGETS})
>>>>>>> 247348f1
<|MERGE_RESOLUTION|>--- conflicted
+++ resolved
@@ -23,19 +23,9 @@
                                                      ${catkin_LIBRARIES})
 
 add_executable(tracking_control_node src/tracking_control_node.cpp)
-<<<<<<< HEAD
-add_executable(set_home_node src/set_home_node.cpp)
-
-target_link_libraries(tracking_control_node PRIVATE tracking_control_client ${catkin_LIBRARIES})
-target_link_libraries(set_home_node ${catkin_LIBRARIES})
-
-add_dependencies(tracking_control_node ${${PROJECT_NAME}_EXPORTED_TARGETS} ${catkin_EXPORTED_TARGETS})
-add_dependencies(set_home_node ${${PROJECT_NAME}_EXPORTED_TARGETS} ${catkin_EXPORTED_TARGETS})
-=======
 
 
 target_link_libraries(tracking_control_node PRIVATE tracking_control_client utils ${catkin_LIBRARIES})
 
 
 add_dependencies(tracking_control_node ${${PROJECT_NAME}_EXPORTED_TARGETS} ${catkin_EXPORTED_TARGETS})
->>>>>>> 247348f1
